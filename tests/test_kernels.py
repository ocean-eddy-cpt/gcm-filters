import copy

import numpy as np
import pytest

<<<<<<< HEAD
from numpy.random import PCG64, Generator

from gcm_filters.kernels import ALL_KERNELS, GridType, required_grid_vars
=======
from gcm_filters.kernels import (
    ALL_KERNELS,
    AreaWeightedMixin,
    BaseScalarLaplacian,
    GridType,
    required_grid_vars,
)
>>>>>>> 05b58b9e


# define (for now: hard-code) which grids are associated with vector Laplacians
vector_grids = [gt for gt in GridType if gt.name in {"VECTOR_C_GRID"}]
# all remaining grids are for scalar Laplacians
scalar_grids = [gt for gt in GridType if gt not in vector_grids]


_RANDOM_SEED = 42
rng = Generator(PCG64(_RANDOM_SEED))

_extra_kwargs = {
    GridType.REGULAR: [],
    GridType.REGULAR_WITH_LAND: ["wet_mask"],
    GridType.IRREGULAR_WITH_LAND: [
        "wet_mask",
        "dxw",
        "dyw",
        "dxs",
        "dys",
        "area",
        "kappa_w",
        "kappa_s",
    ],
    GridType.TRIPOLAR_REGULAR_WITH_LAND: ["wet_mask"],
    GridType.TRIPOLAR_POP_WITH_LAND: ["wet_mask", "dxe", "dye", "dxn", "dyn", "tarea"],
}


################## Scalar Laplacian tests ##############################################
@pytest.fixture(scope="module", params=scalar_grids)
def grid_type_field_and_extra_kwargs(request):
    grid_type = request.param
    ny, nx = (128, 256)
<<<<<<< HEAD
    data = rng.random((ny, nx))
    mask_data = np.ones_like(data)
    mask_data[0, :] = 0  #  Antarctica; required for some kernels
    mask_data[: (ny // 2), : (nx // 2)] = 0
    extra_kwargs = {
        name: mask_data if name == "wet_mask" else np.ones_like(data)
        for name in _extra_kwargs[grid_type]
    }
=======
    data = np.random.rand(ny, nx)

    extra_kwargs = {}
    if grid_type == GridType.REGULAR_AREA_WEIGHTED:
        area = 0.5 + np.random.rand(ny, nx)
        extra_kwargs["area"] = area
    if grid_type == GridType.REGULAR_WITH_LAND:
        mask_data = np.ones_like(data)
        mask_data[: (ny // 2), : (nx // 2)] = 0
        extra_kwargs["wet_mask"] = mask_data
    if grid_type == GridType.REGULAR_WITH_LAND_AREA_WEIGHTED:
        area = 0.5 + np.random.rand(ny, nx)
        extra_kwargs["area"] = area
        mask_data = np.ones_like(data)
        mask_data[: (ny // 2), : (nx // 2)] = 0
        extra_kwargs["wet_mask"] = mask_data
    if grid_type == GridType.IRREGULAR_WITH_LAND:
        mask_data = np.ones_like(data)
        mask_data[: (ny // 2), : (nx // 2)] = 0
        extra_kwargs["wet_mask"] = mask_data
        grid_data = 0.5 + np.random.rand(ny, nx)
        extra_kwargs["dxw"] = grid_data
        extra_kwargs["dyw"] = grid_data
        extra_kwargs["dxs"] = grid_data
        extra_kwargs["dys"] = grid_data
        extra_kwargs["area"] = grid_data * grid_data
        extra_kwargs["kappa_w"] = np.ones_like(data)
        extra_kwargs["kappa_s"] = np.ones_like(data)
    if grid_type == GridType.TRIPOLAR_REGULAR_WITH_LAND_AREA_WEIGHTED:
        area = 0.5 + np.random.rand(ny, nx)
        extra_kwargs["area"] = area
        mask_data = np.ones_like(data)
        mask_data[: (ny // 2), : (nx // 2)] = 0
        mask_data[0, :] = 0  #  Antarctica
        extra_kwargs["wet_mask"] = mask_data
    if grid_type == GridType.TRIPOLAR_POP_WITH_LAND:
        mask_data = np.ones_like(data)
        mask_data[: (ny // 2), : (nx // 2)] = 0
        mask_data[0, :] = 0  #  Antarctica
        extra_kwargs["wet_mask"] = mask_data
        grid_data = 0.5 + np.random.rand(ny, nx)
        extra_kwargs["dxe"] = grid_data
        extra_kwargs["dye"] = grid_data
        extra_kwargs["dxn"] = grid_data
        extra_kwargs["dyn"] = grid_data
        extra_kwargs["tarea"] = grid_data * grid_data

>>>>>>> 05b58b9e
    return grid_type, data, extra_kwargs


def test_conservation(grid_type_field_and_extra_kwargs):
    """This test checks that scalar Laplacians preserve the area integral."""
    grid_type, data, extra_kwargs = grid_type_field_and_extra_kwargs

    LaplacianClass = ALL_KERNELS[grid_type]
    laplacian = LaplacianClass(**extra_kwargs)
    area = 1  # default value for regular Cartesian grids
    # - Laplacians that belong to AreaWeithedMixin class
    #   act on (transformed) regular grid with dx = dy = 1;
    #   --> test with area = 1
    # - all other Laplacians  act on potentially irregular grid
    #   --> need area information
    if not issubclass(LaplacianClass, AreaWeightedMixin):
        for k, v in extra_kwargs.items():
            if "area" in k:
                area = v
                break
    res = laplacian(data) * area
    np.testing.assert_allclose(res.sum(), 0.0, atol=1e-12)


def test_required_grid_vars(grid_type_field_and_extra_kwargs):
    grid_type, _, extra_kwargs = grid_type_field_and_extra_kwargs
    grid_vars = required_grid_vars(grid_type)
    assert set(grid_vars) == set(extra_kwargs)


################## Irregular grid tests for scalar Laplacians ##############################################
# Irregular grids are grids that allow spatially varying dx, dy

# The following definition of irregular_grids is hard coded; maybe a better definition
# would be: all grids that have len(required_grid_vars)>1 (more than just a wet_mask)
irregular_grids = [GridType.IRREGULAR_WITH_LAND, GridType.TRIPOLAR_POP_WITH_LAND]


@pytest.mark.parametrize("direction", ["X", "Y"])
def test_flux_in_direction(grid_type_field_and_extra_kwargs, direction):
    """This test checks that the Laplacian computes the correct fluxes in y-direction if the grid is irregular.
    The test will catch sign errors in the Laplacian rolling of array elements along the y-axis."""
    grid_type, data, extra_kwargs = grid_type_field_and_extra_kwargs

    if grid_type not in irregular_grids:
        pytest.skip("This test is only for irregular grids")

    # deploy mass at random location away from Antarctica: delta_{j,i}

    delta = np.zeros_like(data)
    ny, nx = delta.shape
    # pick a location outside of the mask
    random_yloc = 99
    random_xloc = 225
    delta[random_yloc, random_xloc] = 1

    test_kwargs = extra_kwargs.copy()

    replace_data = {
        GridType.IRREGULAR_WITH_LAND: {
            "Y": (
                "dxs",
                (random_yloc - 1, slice(None)),
                (random_yloc + 2, slice(None)),
            ),
            "X": (
                "dyw",
                (slice(None), random_xloc - 1),
                (slice(None), random_xloc + 2),
            ),
        },
        GridType.TRIPOLAR_POP_WITH_LAND: {
            "Y": (
                "dxn",
                (random_yloc - 2, slice(None)),
                (random_yloc + 1, slice(None)),
            ),
            "X": (
                "dye",
                (slice(None), random_xloc - 2),
                (slice(None), random_xloc + 1),
            ),
        },
    }

    var_to_modify, slice_left, slice_right = replace_data[grid_type][direction]
    print(grid_type, var_to_modify, slice_left, slice_right)
    new_data = np.ones_like(test_kwargs[var_to_modify])
    new_data[slice_left] = 1000
    new_data[slice_right] = 2000
    test_kwargs[var_to_modify] = new_data

    LaplacianClass = ALL_KERNELS[grid_type]
    laplacian = LaplacianClass(**test_kwargs)
    diffused = laplacian(delta)

    if direction == "Y":
        # check that delta function gets diffused isotropically in y-direction
        np.testing.assert_allclose(
            diffused[random_yloc - 1, random_xloc],
            diffused[random_yloc + 1, random_xloc],
            atol=1e-12,
        )
    elif direction == "X":
        # check that delta function gets diffused isotropically in x-direction
        np.testing.assert_allclose(
            diffused[random_yloc, random_xloc - 1],
            diffused[random_yloc, random_xloc + 1],
            atol=1e-12,
        )


################## Tripolar grid tests for scalar Laplacians ##############################################
tripolar_grids = [gt for gt in GridType if gt.name.startswith("TRIPOLAR")]


@pytest.fixture(scope="module", params=tripolar_grids)
# the following test data mirrors a regular grid because
# these are the assumptions of test_tripolar_exchanges
def tripolar_grid_type_field_and_extra_kwargs(request):
    grid_type = request.param
    ny, nx = (128, 256)
    data = np.random.rand(ny, nx)

    extra_kwargs = {}
    if grid_type == GridType.TRIPOLAR_REGULAR_WITH_LAND_AREA_WEIGHTED:
        area = np.ones_like(data)
        extra_kwargs["area"] = area
        mask_data = np.ones_like(data)
        mask_data[: (ny // 2), : (nx // 2)] = 0
        mask_data[0, :] = 0  #  Antarctica
        extra_kwargs["wet_mask"] = mask_data
    if grid_type == GridType.TRIPOLAR_POP_WITH_LAND:
        mask_data = np.ones_like(data)
        mask_data[: (ny // 2), : (nx // 2)] = 0
        mask_data[0, :] = 0  #  Antarctica
        extra_kwargs["wet_mask"] = mask_data
        grid_data = np.ones_like(data)
        extra_kwargs["dxe"] = grid_data
        extra_kwargs["dye"] = grid_data
        extra_kwargs["dxn"] = grid_data
        extra_kwargs["dyn"] = grid_data
        extra_kwargs["tarea"] = grid_data * grid_data

    return grid_type, data, extra_kwargs


def test_for_antarctica(tripolar_grid_type_field_and_extra_kwargs):
    """This test checks that we get an error if southernmost row of wet_mask has entry not equal to zero."""
    grid_type, _, extra_kwargs = tripolar_grid_type_field_and_extra_kwargs

    if grid_type in tripolar_grids:
        nx = np.shape(extra_kwargs["wet_mask"])[1]
        random_loc = rng.integers(0, nx)
        bad_kwargs = copy.deepcopy(extra_kwargs)
        bad_kwargs["wet_mask"][0, random_loc] = 1

        LaplacianClass = ALL_KERNELS[grid_type]
        with pytest.raises(AssertionError, match=r"Wet mask requires .*"):
            laplacian = LaplacianClass(**bad_kwargs)


def test_tripolar_exchanges(tripolar_grid_type_field_and_extra_kwargs):
    """This test checks that Laplacian exchanges across northern boundary seam line of tripolar grid are correct."""
    grid_type, data, extra_kwargs = tripolar_grid_type_field_and_extra_kwargs

    if grid_type in tripolar_grids:
        LaplacianClass = ALL_KERNELS[grid_type]
        laplacian = LaplacianClass(**extra_kwargs)

        delta = np.zeros_like(data)
        nx = np.shape(delta)[1]
        # deploy mass at northern boundary, away from boundaries and pivot point in middle
        random_loc = rng.integers(1, nx // 2 - 2)
        delta[-1, random_loc] = 1

        regular_kwargs = copy.deepcopy(extra_kwargs)
        regular_kwargs["wet_mask"][0, random_loc] = 1

        diffused = laplacian(delta)
        # check that delta function gets diffused isotropically across northern boundary;
        # this assumes regular grid data in fixture
        np.testing.assert_allclose(
            diffused[-2, random_loc], diffused[-1, nx - random_loc - 1], atol=1e-12
        )


#################### Vector Laplacian tests ########################################


@pytest.fixture(scope="module", params=vector_grids)
def vector_grid_type_field_and_extra_kwargs(request):
    grid_type = request.param
    ny, nx = (128, 256)

    extra_kwargs = {}
    if grid_type == GridType.VECTOR_C_GRID:
        # construct spherical coordinate system similar to MOM6 NeverWorld2 grid
        # define latitudes and longitudes
        lat_min = -70
        lat_max = 70
        lat_u = np.linspace(
            lat_min + 0.5 * (lat_max - lat_min) / ny,
            lat_max - 0.5 * (lat_max - lat_min) / ny,
            ny,
        )
        lat_v = np.linspace(lat_min + (lat_max - lat_min) / ny, lat_max, ny)
        lon_min = 0
        lon_max = 60
        lon_u = np.linspace(lon_min + (lon_max - lon_min) / nx, lon_max, nx)
        lon_v = np.linspace(
            lon_min + 0.5 * (lon_max - lon_min) / nx,
            lon_max - 0.5 * (lon_max - lon_min) / nx,
            nx,
        )
        (geolon_u, geolat_u) = np.meshgrid(lon_u, lat_u)
        (geolon_v, geolat_v) = np.meshgrid(lon_v, lat_v)
        # radius of a random planet smaller than Earth
        R = 6378000 * rng.random((1,))
        # dx varies spatially
        extra_kwargs["dxCu"] = R * np.cos(geolat_u / 360 * 2 * np.pi)
        extra_kwargs["dxCv"] = R * np.cos(geolat_v / 360 * 2 * np.pi)
        extra_kwargs["dxBu"] = extra_kwargs["dxCv"] + np.roll(
            extra_kwargs["dxCv"], -1, axis=1
        )
        extra_kwargs["dxT"] = extra_kwargs["dxCu"] + np.roll(
            extra_kwargs["dxCu"], 1, axis=1
        )
        # dy is set constant, equal to dx at the equator
        dy = np.max(extra_kwargs["dxCu"]) * np.ones((ny, nx))
        extra_kwargs["dyCu"] = dy
        extra_kwargs["dyCv"] = dy
        extra_kwargs["dyBu"] = dy
        extra_kwargs["dyT"] = dy
        # compute grid cell areas
        extra_kwargs["area_u"] = extra_kwargs["dxCu"] * extra_kwargs["dyCu"]
        extra_kwargs["area_v"] = extra_kwargs["dxCv"] * extra_kwargs["dyCv"]
        # set isotropic and anisotropic kappas
        extra_kwargs["kappa_iso"] = np.ones((ny, nx))
        extra_kwargs["kappa_aniso"] = np.ones((ny, nx))
        # put a big island in the middle
        mask_data = np.ones((ny, nx))
        mask_data[: (ny // 2), : (nx // 2)] = 0
        extra_kwargs["wet_mask_t"] = mask_data
        extra_kwargs["wet_mask_q"] = mask_data

    data_u = rng.random((ny, nx))
    data_v = rng.random((ny, nx))

    return grid_type, data_u, data_v, extra_kwargs, geolat_u


def test_conservation_under_solid_body_rotation(
    vector_grid_type_field_and_extra_kwargs,
):
    """This test checks that vector Laplacians are invariant under solid body rotations:
    a corollary of conserving angular momentum."""

    grid_type, _, _, extra_kwargs, geolat_u = vector_grid_type_field_and_extra_kwargs

    # u = cos(lat), v=0 is solid body rotation
    data_u = np.cos(geolat_u / 360 * 2 * np.pi)
    data_v = np.zeros_like(data_u)

    LaplacianClass = ALL_KERNELS[grid_type]
    laplacian = LaplacianClass(**extra_kwargs)
    res_u, res_v = laplacian(data_u, data_v)
    np.testing.assert_allclose(res_u, 0.0, atol=1e-12)
    np.testing.assert_allclose(res_v, 0.0, atol=1e-12)


def test_zero_area(vector_grid_type_field_and_extra_kwargs):
    """This test checks that if area_u, area_v contain zeros, the Laplacian will not blow up
    due to division by zero."""

    grid_type, data_u, data_v, extra_kwargs, _ = vector_grid_type_field_and_extra_kwargs
    test_kwargs = copy.deepcopy(extra_kwargs)
    # fill area_u, area_v with zeros over land; e.g., you will find that in MOM6 model output
    test_kwargs["area_u"] = np.where(
        extra_kwargs["wet_mask_t"] > 0, test_kwargs["area_u"], 0
    )
    test_kwargs["area_v"] = np.where(
        extra_kwargs["wet_mask_t"] > 0, test_kwargs["area_v"], 0
    )
    LaplacianClass = ALL_KERNELS[grid_type]
    laplacian = LaplacianClass(**test_kwargs)
    res_u, res_v = laplacian(data_u, data_v)
    assert np.any(np.isinf(res_u)) == False
    assert np.any(np.isnan(res_u)) == False
    assert np.any(np.isinf(res_v)) == False
    assert np.any(np.isnan(res_v)) == False


def test_required_vector_grid_vars(vector_grid_type_field_and_extra_kwargs):
    grid_type, _, _, extra_kwargs, _ = vector_grid_type_field_and_extra_kwargs
    grid_vars = required_grid_vars(grid_type)
    assert set(grid_vars) == set(extra_kwargs)<|MERGE_RESOLUTION|>--- conflicted
+++ resolved
@@ -1,13 +1,12 @@
 import copy
+
+from typing import Tuple
 
 import numpy as np
 import pytest
 
-<<<<<<< HEAD
 from numpy.random import PCG64, Generator
 
-from gcm_filters.kernels import ALL_KERNELS, GridType, required_grid_vars
-=======
 from gcm_filters.kernels import (
     ALL_KERNELS,
     AreaWeightedMixin,
@@ -15,7 +14,6 @@
     GridType,
     required_grid_vars,
 )
->>>>>>> 05b58b9e
 
 
 # define (for now: hard-code) which grids are associated with vector Laplacians
@@ -27,9 +25,11 @@
 _RANDOM_SEED = 42
 rng = Generator(PCG64(_RANDOM_SEED))
 
-_extra_kwargs = {
+_grid_kwargs = {
     GridType.REGULAR: [],
+    GridType.REGULAR_AREA_WEIGHTED: ["area"],
     GridType.REGULAR_WITH_LAND: ["wet_mask"],
+    GridType.REGULAR_WITH_LAND_AREA_WEIGHTED: ["wet_mask", "area"],
     GridType.IRREGULAR_WITH_LAND: [
         "wet_mask",
         "dxw",
@@ -40,74 +40,49 @@
         "kappa_w",
         "kappa_s",
     ],
-    GridType.TRIPOLAR_REGULAR_WITH_LAND: ["wet_mask"],
+    GridType.TRIPOLAR_REGULAR_WITH_LAND_AREA_WEIGHTED: ["wet_mask", "area"],
     GridType.TRIPOLAR_POP_WITH_LAND: ["wet_mask", "dxe", "dye", "dxn", "dyn", "tarea"],
 }
+
+
+def _make_random_data(shape: Tuple[int, int]) -> np.ndarray:
+    return rng.random(shape)
+
+
+def _make_mask_data(shape: Tuple[int, int]) -> np.ndarray:
+    mask_data = np.ones(shape)
+    ny, nx = shape
+    mask_data[0, :] = 0  #  Antarctica; required for some kernels
+    mask_data[: (ny // 2), : (nx // 2)] = 0
+    return mask_data
+
+
+def _make_irregular_grid_data(shape: Tuple[int, int]) -> np.ndarray:
+    return 0.5 + rng.random(shape)
 
 
 ################## Scalar Laplacian tests ##############################################
 @pytest.fixture(scope="module", params=scalar_grids)
 def grid_type_field_and_extra_kwargs(request):
     grid_type = request.param
-    ny, nx = (128, 256)
-<<<<<<< HEAD
-    data = rng.random((ny, nx))
-    mask_data = np.ones_like(data)
-    mask_data[0, :] = 0  #  Antarctica; required for some kernels
-    mask_data[: (ny // 2), : (nx // 2)] = 0
-    extra_kwargs = {
-        name: mask_data if name == "wet_mask" else np.ones_like(data)
-        for name in _extra_kwargs[grid_type]
-    }
-=======
-    data = np.random.rand(ny, nx)
+    shape = (128, 256)
+
+    data = _make_random_data(shape)
 
     extra_kwargs = {}
-    if grid_type == GridType.REGULAR_AREA_WEIGHTED:
-        area = 0.5 + np.random.rand(ny, nx)
-        extra_kwargs["area"] = area
-    if grid_type == GridType.REGULAR_WITH_LAND:
-        mask_data = np.ones_like(data)
-        mask_data[: (ny // 2), : (nx // 2)] = 0
-        extra_kwargs["wet_mask"] = mask_data
-    if grid_type == GridType.REGULAR_WITH_LAND_AREA_WEIGHTED:
-        area = 0.5 + np.random.rand(ny, nx)
-        extra_kwargs["area"] = area
-        mask_data = np.ones_like(data)
-        mask_data[: (ny // 2), : (nx // 2)] = 0
-        extra_kwargs["wet_mask"] = mask_data
-    if grid_type == GridType.IRREGULAR_WITH_LAND:
-        mask_data = np.ones_like(data)
-        mask_data[: (ny // 2), : (nx // 2)] = 0
-        extra_kwargs["wet_mask"] = mask_data
-        grid_data = 0.5 + np.random.rand(ny, nx)
-        extra_kwargs["dxw"] = grid_data
-        extra_kwargs["dyw"] = grid_data
-        extra_kwargs["dxs"] = grid_data
-        extra_kwargs["dys"] = grid_data
-        extra_kwargs["area"] = grid_data * grid_data
-        extra_kwargs["kappa_w"] = np.ones_like(data)
-        extra_kwargs["kappa_s"] = np.ones_like(data)
-    if grid_type == GridType.TRIPOLAR_REGULAR_WITH_LAND_AREA_WEIGHTED:
-        area = 0.5 + np.random.rand(ny, nx)
-        extra_kwargs["area"] = area
-        mask_data = np.ones_like(data)
-        mask_data[: (ny // 2), : (nx // 2)] = 0
-        mask_data[0, :] = 0  #  Antarctica
-        extra_kwargs["wet_mask"] = mask_data
+    for name in _grid_kwargs[grid_type]:
+        if name == "wet_mask":
+            extra_kwargs[name] = _make_mask_data(shape)
+        elif "kappa" in name:
+            extra_kwargs[name] = np.ones(shape)
+        else:
+            extra_kwargs[name] = _make_irregular_grid_data(shape)
+
+    # special case for POP
     if grid_type == GridType.TRIPOLAR_POP_WITH_LAND:
-        mask_data = np.ones_like(data)
-        mask_data[: (ny // 2), : (nx // 2)] = 0
-        mask_data[0, :] = 0  #  Antarctica
-        extra_kwargs["wet_mask"] = mask_data
-        grid_data = 0.5 + np.random.rand(ny, nx)
-        extra_kwargs["dxe"] = grid_data
-        extra_kwargs["dye"] = grid_data
-        extra_kwargs["dxn"] = grid_data
-        extra_kwargs["dyn"] = grid_data
-        extra_kwargs["tarea"] = grid_data * grid_data
-
->>>>>>> 05b58b9e
+        # is this important? If not, remove special case
+        extra_kwargs["tarea"] = extra_kwargs["dxe"] * extra_kwargs["dye"]
+
     return grid_type, data, extra_kwargs
 
 
@@ -123,13 +98,17 @@
     #   --> test with area = 1
     # - all other Laplacians  act on potentially irregular grid
     #   --> need area information
-    if not issubclass(LaplacianClass, AreaWeightedMixin):
-        for k, v in extra_kwargs.items():
-            if "area" in k:
-                area = v
-                break
-    res = laplacian(data) * area
-    np.testing.assert_allclose(res.sum(), 0.0, atol=1e-12)
+    if issubclass(LaplacianClass, AreaWeightedMixin):
+        area = 1
+    else:
+        area = extra_kwargs.get("area", None)
+        if area is None:
+            area = extra_kwargs.get("tarea", 1)
+
+    res = laplacian(data)
+
+    # currently failing only for TRIPOLAR_POP_WITH_LAND. Why?
+    np.testing.assert_allclose((area * res).sum(), 0.0, atol=1e-12)
 
 
 def test_required_grid_vars(grid_type_field_and_extra_kwargs):
@@ -146,8 +125,7 @@
 irregular_grids = [GridType.IRREGULAR_WITH_LAND, GridType.TRIPOLAR_POP_WITH_LAND]
 
 
-@pytest.mark.parametrize("direction", ["X", "Y"])
-def test_flux_in_direction(grid_type_field_and_extra_kwargs, direction):
+def test_flux(grid_type_field_and_extra_kwargs):
     """This test checks that the Laplacian computes the correct fluxes in y-direction if the grid is irregular.
     The test will catch sign errors in the Laplacian rolling of array elements along the y-axis."""
     grid_type, data, extra_kwargs = grid_type_field_and_extra_kwargs
@@ -155,8 +133,7 @@
     if grid_type not in irregular_grids:
         pytest.skip("This test is only for irregular grids")
 
-    # deploy mass at random location away from Antarctica: delta_{j,i}
-
+    # deploy mass at random location away from Antarctica
     delta = np.zeros_like(data)
     ny, nx = delta.shape
     # pick a location outside of the mask
@@ -164,60 +141,23 @@
     random_xloc = 225
     delta[random_yloc, random_xloc] = 1
 
-    test_kwargs = extra_kwargs.copy()
-
-    replace_data = {
-        GridType.IRREGULAR_WITH_LAND: {
-            "Y": (
-                "dxs",
-                (random_yloc - 1, slice(None)),
-                (random_yloc + 2, slice(None)),
-            ),
-            "X": (
-                "dyw",
-                (slice(None), random_xloc - 1),
-                (slice(None), random_xloc + 2),
-            ),
-        },
-        GridType.TRIPOLAR_POP_WITH_LAND: {
-            "Y": (
-                "dxn",
-                (random_yloc - 2, slice(None)),
-                (random_yloc + 1, slice(None)),
-            ),
-            "X": (
-                "dye",
-                (slice(None), random_xloc - 2),
-                (slice(None), random_xloc + 1),
-            ),
-        },
-    }
-
-    var_to_modify, slice_left, slice_right = replace_data[grid_type][direction]
-    print(grid_type, var_to_modify, slice_left, slice_right)
-    new_data = np.ones_like(test_kwargs[var_to_modify])
-    new_data[slice_left] = 1000
-    new_data[slice_right] = 2000
-    test_kwargs[var_to_modify] = new_data
-
     LaplacianClass = ALL_KERNELS[grid_type]
-    laplacian = LaplacianClass(**test_kwargs)
+    laplacian = LaplacianClass(**extra_kwargs)
     diffused = laplacian(delta)
 
-    if direction == "Y":
-        # check that delta function gets diffused isotropically in y-direction
-        np.testing.assert_allclose(
-            diffused[random_yloc - 1, random_xloc],
-            diffused[random_yloc + 1, random_xloc],
-            atol=1e-12,
-        )
-    elif direction == "X":
-        # check that delta function gets diffused isotropically in x-direction
-        np.testing.assert_allclose(
-            diffused[random_yloc, random_xloc - 1],
-            diffused[random_yloc, random_xloc + 1],
-            atol=1e-12,
-        )
+    # check that delta function gets diffused isotropically in y-direction
+    np.testing.assert_allclose(
+        diffused[random_yloc - 1, random_xloc],
+        diffused[random_yloc + 1, random_xloc],
+        atol=1e-12,
+    )
+
+    # check that delta function gets diffused isotropically in x-direction
+    np.testing.assert_allclose(
+        diffused[random_yloc, random_xloc - 1],
+        diffused[random_yloc, random_xloc + 1],
+        atol=1e-12,
+    )
 
 
 ################## Tripolar grid tests for scalar Laplacians ##############################################
