--- conflicted
+++ resolved
@@ -21,36 +21,27 @@
 `GCM-Filters` is a python package that allows scientists to perform spatial filtering analysis in an easy, flexible and efficient way. The package implements the filtering method that was introduced by @grooms2021diffusion. The filtering algorithm is analogous to smoothing via diffusion; hence the name "diffusion-based filters". `GCM-Filters` is designed to work with gridded data that is produced by General Circulation Models (GCMs) of ocean, weather, and climate. Spatial filtering of GCM data is a common analysis method in the Earth Sciences, for example to study oceanic and atmospheric motions at different spatial scales or to develop subgrid-scale parameterizations for ocean models.
 
 `GCM-Filters` provides filters that are highly configurable, with the goal to be useful for a wide range of scientific applications. The user has different options for selecting the filter scale and filter shape.
-The filter scale can be defined in several ways: a fixed length scale (e.g., 100 km), a scale tied to a model grid scale (e.g., 1$^\circ$), or a scale tied to a varying dynamical scale (e.g., the Rossby radius of deformation). As an example, \autoref{fig1} shows unfiltered and filtered relative vorticity, where the filter scale is set to a model grid scale of 4$^\circ$. `Gcm-filters` also allows for anisotropic, i.e., direction-dependent, filtering.
+The filter scale can be defined in several ways: a fixed length scale (e.g., 100 km), a scale tied to a model grid scale (e.g., 1$^\circ$), or a scale tied to a varying dynamical scale (e.g., the Rossby radius of deformation). As an example, \autoref{fig1} shows unfiltered and filtered relative vorticity, where the filter scale is set to a model grid scale of 4$^\circ$. `GCM-Filters` also allows for anisotropic, i.e., direction-dependent, filtering.
 Finally, the filter shape -- currently: either Gaussian or Taper -- determines how sharply the filter separates scales above and below the target filter scale.
 
-![(Left) Snapshot of unfiltered surface relative vorticity  $\zeta = \partial_x v - \partial_y u$ from a global 0.1$^\circ$ simulation with MOM6 [@adcroft2019MOM6]. (Right) Relative vorticity filtered to 4$^\circ$, obtained by applying gcm-filters to the field $\zeta$ on the left. The plots are made with `matplotlib` [@Hunter2007] and `cartopy` [@Cartopy].\label{fig1}](filtered_vorticity.png){ width=100% }
+![(Left) Snapshot of unfiltered surface relative vorticity  $\zeta = \partial_x v - \partial_y u$ from a global 0.1$^\circ$ simulation with MOM6 [@adcroft2019MOM6]. (Right) Relative vorticity filtered to 4$^\circ$, obtained by applying `GCM-Filters` to the field $\zeta$ on the left. The plots are made with `matplotlib` [@Hunter2007] and `cartopy` [@Cartopy].\label{fig1}](filtered_vorticity.png){ width=100% }
 
 # Statement of Need
 
 Spatial filtering is commonly used as a scientific tool for analyzing gridded data. An example of an existing spatial filtering tool in python is `SciPy`'s [@2020SciPy-NMeth] `ndimage.gaussian_filter` function, implemented as a sequence of convolution filters. While being a valuable tool for image processing (or blurring), `SciPy`'s Gaussian filter is of limited use for GCM data; it assumes a regular and rectangular Cartesian grid, employs a simple boundary condition, and the definition of filter scale and shape have little flexibility. The python package `GCM-Filters` is specificially designed to filter GCM data, and seeks to solve a number of challenges for the user:
-<<<<<<< HEAD
-    1. GCM data comes on irregular curvilinear grids with spatially varying grid-cell geometry.
-    2. Continental boundaries require careful / special treatment when filtering ocean GCM output.
-    3. Earth Science applications benefit from configurable filters, where the definition of filter scale and shape is flexible.
-    4. GCM output often comes in very large out-of-memory datasets.
-=======
+
 1. GCM data comes on irregular curvilinear grids with spatially varying grid-cell geometry.
 2. Continental boundaries require careful / special treatment when filtering ocean GCM output.
 3. Earth Science applications benefit from configurable filters, where the definition of filter scale and shape is flexible.
 4. GCM output often comes in very large out-of-memory datasets.
->>>>>>> 60f1c2ac
 
 The `GCM-Filters` algorithm [@grooms2021diffusion] applies a discrete Laplacian to smooth a field through an iterative process that resembles diffusion. The discrete Laplacian takes into account the varying grid-cell geometry and uses a no-flux boundary condition, mimicking how diffusion is internally implemented in GCMs. The no-flux boundary conditions ensures that the filter preserves the integral: $\int_{\Omega} \bar{f}(x,y) dx dy = \int_{\Omega} f (x,y) dx dy$, where $f$ is the original field, $\bar{f}$ the filtered field, and $\Omega$ the ocean domain. Conservation of the integral is a desirable property for many physical quantities, for example energy or ocean salinity. More details on the filter properties can be found in @grooms2021diffusion.
 
 The main `GCM-Filters` class that the user will interface with is the `gcm_filters.Filter` object. When creating a filter object, the user specifies how they want to smooth their data, including the desired filter shape and filter scale. At this stage, the user also picks from a predefined list the grid type that is approporiate to their GCM data. Each grid type has an associated discrete Laplacian, and requires different “grid variables” that the user must provide (the latter are usually available to the user as part of the GCM output). Currently, `GCM-Filters` provides a number of different grid types and associated discrete Laplacians:
-<<<<<<< HEAD
-    - Grid types with scalar Laplacians that can be used for filtering scalar fields, for example temperature or vorticity (see \autoref{fig1}). The currently implemented grid types are compatible with different ocean GCM grids including MOM5, MOM6 and the POP tripole grid.
-    - Grid types with vector Laplacians that can be used for filtering vector fields, such as horizontal velocity $(u,v)$. The currently implemented grid type is compatible with ocean GCM grids that use an Arakawa C-grid convention, e.g., MOM6.
-=======
-- Grid types with scalar Laplacians that can be used for filtering scalar fields, for example temperature or vorticity (see \autoref{fig1}). The currently implemented grid types are compatible with different ocean GCM grids including MOM5, MOM6 and the POP tripole grid.
-- Grid types with vector Laplacians that can be used for filtering vector fields, such as horizontal velocity $(u,v)$. The currently implemented grid type is compatible with ocean GCM grids that use an Arakawa C-grid convention, e.g., MOM6.
->>>>>>> 60f1c2ac
+
+* Grid types with scalar Laplacians that can be used for filtering scalar fields, for example temperature or vorticity (see \autoref{fig1}). The currently implemented grid types are compatible with different ocean GCM grids including MOM5, MOM6 and the POP tripole grid.
+* Grid types with vector Laplacians that can be used for filtering vector fields, such as horizontal velocity $(u,v)$. The currently implemented grid type is compatible with ocean GCM grids that use an Arakawa C-grid convention, e.g., MOM6.
+
 Users are encouraged to contribute more grid types and Laplacians via pull requests if needed.
 
 Another important goal of `GCM-Filters` is to enable computationally efficient filtering. The user can employ `GCM-Filters` on either CPUs or GPUs, with `NumPy` [@harris2020array] or `CuPy` [@cupy2017learningsys] input data. `GCM-Filters` leverages `Dask`[@dask] and `Xarray`[@hoyer2017xarray] to support filtering of larger-than-memory datasets and computational flexibility.
