--- conflicted
+++ resolved
@@ -76,25 +76,6 @@
 #        return filtered_field1 + filtered_field2
 
     def __call__(self, field: ArrayType):
-<<<<<<< HEAD
-=======
-        """Uses code by Elizabeth"""
-        np = get_array_module()
-        field[np.isnan(field)] = 0.
-        fx = (np.roll(field, shift=-1, axis=0) - field) \
-                / np.roll(self.dxt, -1, 0)
-        fy = (np.roll(field, shift=-1, axis=1) - field) \
-             / np.roll(self.dyt, -1, 1)
-        filtered_field1 = self.dyu * fx
-        filtered_field1 -= np.roll(self.dyu, 1, 0) * np.roll(fx, 1, 0)
-        filtered_field1 /= self.area_u
-        filtered_field2 = self.dxu * fy
-        filtered_field2 -= np.roll(self.dxu, 1, 1) * np.roll(fy, 1, 1)
-        filtered_field2 /= self.area_u
-        return filtered_field1 + filtered_field2
-
-    def __old_call__(self, field: ArrayType):
->>>>>>> 9992845f
         np = get_array_module(field)
         """Uses code by Elizabeth"""
         
